--- conflicted
+++ resolved
@@ -220,11 +220,7 @@
 async fn occ_detailed_stats(db: &DB, _web3: &Web3, from: u64, to: u64, mode: OutputMode) {
     // print csv header if necessary
     if mode == OutputMode::Csv {
-<<<<<<< HEAD
-        println!("block,num_txs,num_aborted,serial_gas_cost,pool_t_2,pool_t_4,pool_t_8,pool_t_16,pool_t_all");
-=======
-        println!("block,num_txs,num_aborted,serial_gas_cost,pool_t_2_q_0,pool_t_4_q_0,pool_t_8_q_0,pool_t_16_q_0,pool_t_all_q_0,pool_t_2_q_2,pool_t_4_q_2,pool_t_8_q_2,pool_t_16_q_2,pool_t_all_q_2,optimal_t_2,optimal_t_4,optimal_t_8,optimal_t_16,optimal_t_all");
->>>>>>> 8a965342
+        println!("block,num_txs,num_aborted,serial_gas_cost,pool_t_2,pool_t_4,pool_t_8,pool_t_16,pool_t_all,optimal_t_2,optimal_t_4,optimal_t_8,optimal_t_16,optimal_t_all");
     }
 
     // stream RPC results
@@ -297,11 +293,7 @@
 
         if mode == OutputMode::Csv {
             println!(
-<<<<<<< HEAD
-                "{},{},{},{},{},{},{},{},{}",
-=======
-                "{},{},{},{},{},{},{},{},{},{},{},{},{},{},{},{},{},{},{}",
->>>>>>> 8a965342
+                "{},{},{},{},{},{},{},{},{},{},{},{},{},{}",
                 block,
                 num_txs,
                 num_aborted,
@@ -311,19 +303,11 @@
                 pool_t_8_q_0,
                 pool_t_16_q_0,
                 pool_t_all_q_0,
-<<<<<<< HEAD
-=======
-                pool_t_2_q_2,
-                pool_t_4_q_2,
-                pool_t_8_q_2,
-                pool_t_16_q_2,
-                pool_t_all_q_2,
                 optimal_t_2,
                 optimal_t_4,
                 optimal_t_8,
                 optimal_t_16,
                 optimal_t_all,
->>>>>>> 8a965342
             );
         }
     }
